--- conflicted
+++ resolved
@@ -6,7 +6,6 @@
 import mathprogbasepy as mpbpy
 sp.random.seed(1)
 
-<<<<<<< HEAD
 n = 100
 m = 500
 A = sparse.random(m, n, density=0.9,
@@ -18,32 +17,15 @@
 P = sparse.random(n, n, density=0.9,
                   data_rvs=np.random.randn,
                   format='csc')
-=======
-# n = 100
-# m = 500
-n = 20
-m = 30
-A = sparse.random(m, n, density=0.9, format='csc')
-lA = -sp.rand(m) * 2.
-uA = sp.rand(m) * 2.
-
-P = sparse.random(n, n, density=0.9, format='csc')
->>>>>>> 8e3b6660
 P = P.dot(P.T)
 q = 1000 * sp.randn(n)
 
 osqp_opts = {'rho': 1.,
              #  'auto_rho': True,
              'sigma': 1e-06,
-<<<<<<< HEAD
-             #  'eps_rel': 1e-08,
-             #  'eps_abs': 1e-08,
-             'scaled_termination': True,
-=======
             #  'eps_rel': 1e-08,
             #  'eps_abs': 1e-08,
              'scaled_termination': False,
->>>>>>> 8e3b6660
              'early_terminate_interval': 1,
              'polish': True,
              'scaling': True,
